--- conflicted
+++ resolved
@@ -69,22 +69,6 @@
             from huey.contrib.djhuey import HUEY
             from huey.contrib.djhuey import consumer
 
-<<<<<<< HEAD
-=======
-        consumer_options = {}
-        try:
-            if isinstance(settings.HUEY, dict):
-                consumer_options.update(settings.HUEY.get('consumer', {}))
-        except AttributeError:
-            pass
-
-        for key, value in options.items():
-            if value is not None:
-                consumer_options[key] = value
-
-        consumer_options.setdefault('verbose',
-                                    consumer_options.pop('huey_verbose', None))
->>>>>>> 1869440c
         self.autodiscover()
 
         print('Run huey on ' + str(HUEY.name))
